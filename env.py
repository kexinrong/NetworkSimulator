import simpy
import time

from output import RealTimeGraph
from input import input
from host import Host
from router import Router
from link import Link
from flow import Flow, SendingFlow
import matplotlib.pyplot as plt

class MainEnv(simpy.Environment):
    """ The class for main environment for our network sumulator."""
    HOST_FIELDS = ['host_send_rate',
                   'host_receive_rate',
                  ]

    FLOW_FIELDS = ['flow_send_rate',
                   'flow_receive_rate',
                   'flow_avg_RTT',
                   'flow_window_size'
                  ]

    LINK_FIELDS = ['packet_loss',
                   'buffer_occupancy',
                   'link_rate',
                  ]

<<<<<<< HEAD
    def __init__(self, duration, interval, update_int, graph_type):
=======
    def __init__(self, duration, interval, updateInt, delay, graph_type):
>>>>>>> a3c888f8
        """
            Args:
                duration:
                    user specified duration of simulation (in ms)
                interval:
                    interval that env collects data at (in ms)

            Attrs:
                hosts:
                    a list of host objs
                flows:
                    a list of flow objs
                routers:
                    a list of router objs
                links:
                    a list of link objs
                duration:
                    user specified duration of simulation (in ms)
                interval:
                    interval that env collects data at (in ms)
                updateInt:
                    update interval for dynamic routing (in ms)
<<<<<<< HEAD
=======
                delay:
                    delay for flows to send out packets (in ms)
>>>>>>> a3c888f8
                realTimeGraph:
                    realTimeGraph obj
                maxId:
                    the max ID the network has assgined to any objs
        """
        super(MainEnv, self).__init__()
        self.hosts = []
        self.flows = []
        self.routers = []
        self.links = []
        self.duration = duration
        self.interval = interval
<<<<<<< HEAD
        self.update_int = update_int
=======
        self.delay = delay
        self.updateInt = updateInt
>>>>>>> a3c888f8
        self.graph_type = graph_type
        self.realTimeGraph = None
        self.maxId = -1

    def newId(self):
        self.maxId += 1
        return self.maxId

    def loadNetwork(self, ifile):
        """ Sets up the network topology and objects.

            Args:
                input:
                    string; input file name;
        """

        network_specs = input(ifile)

        self.realTimeGraph = RealTimeGraph(self.duration,
                                           self.interval,
                                           self.graph_type,
                                           network_specs['Hosts'],
                                           len(network_specs['Links']),
                                           len(network_specs['Flows']))

        for _ in range(network_specs['Hosts']):
            self.hosts.append(Host(self, self.newId(), self.updateInt))
        
        for _ in range(network_specs['Routers']):
<<<<<<< HEAD
            self.routers.append(Router(self, self.newId(), self.update_int))
=======
            self.routers.append(Router(self, self.newId(), self.updateInt))
>>>>>>> a3c888f8
        
        # Initialize static routing
        if network_specs['Routers']:
            objs = self.routers + self.hosts
            routing = {
                obj.get_id(): {
                    obj2.get_id(): None for obj2 in objs} for obj in objs}
            dist = {
                obj.get_id(): {
                    obj2.get_id(): -1 for obj2 in objs} for obj in objs}

        for rate, delay, buffer_size, node1, node2 in network_specs['Links']:
            # fetch endpoints
            endpoints = []
            h, r = None, None
            # note this id here should start with 0
            for type, id in [node1, node2]:
                id -= 1
                if type == 'H':
                    endpoints.append(self.hosts[id])
                    h = self.hosts[id]
                else:
                    endpoints.append(self.routers[id])
                    r = self.routers[id]

            # create link obj
            link = Link(self, self.newId(), rate, delay, buffer_size, endpoints)

            # add link to the nodes
            for node in endpoints:
                node.add_link(link)

            # Adding links to static routing
            '''if network_specs['Routers']:
                id0 = endpoints[0].get_id()
                id1 = endpoints[1].get_id()
                routing[id0][id1] = link
                routing[id1][id0] = link
                dist[id0][id1] = 1
                dist[id1][id0] = 1'''
            if h is not None and r is not None:
                r.add_host(h)

            self.links.append(link)

        for data_amt, flow_start, src, dest in network_specs['Flows']:
            src -= 1
            dest -= 1

            src_host = self.hosts[src]
            dest_host = self.hosts[dest]
            sending_flow = SendingFlow(self, self.newId(), data_amt, flow_start,
                                       self.delay, dest_host.get_id(), src_host)
            self.flows.append(sending_flow)
            src_host.add_flow(sending_flow)
        
        # Create dynamic routing tables:
        # Basically we are running Floyd-Warshall algorithm
        '''if network_specs['Routers']:
            obj_ids = [obj.get_id() for obj in (self.routers + self.hosts)]
            for ok in obj_ids:
                for oi in obj_ids:
                    for oj in obj_ids:
                        if (routing[oi][ok] is not None and
                            routing[ok][oj] is not None) and (
                            routing[oi][oj] is None or (
                            dist[oi][oj] > dist[oi][ok] + dist[ok][oj])):
                            
                            
                            routing[oi][oj] = routing[oi][ok]
                            dist[oi][oj] = dist[oi][ok] + dist[ok][oj]
        
        for r in self.routers:
            r.add_static_routing(routing[r.get_id()])'''

    def collectData(self):
        """ Collects data from all the objects in the network. """
        new_data = {}
        fields = MainEnv.HOST_FIELDS + MainEnv.FLOW_FIELDS + MainEnv.LINK_FIELDS
        for field in fields:
            new_data[field] = []

        for host in self.hosts:
            host_data = host.report()
            for field in MainEnv.HOST_FIELDS:
                new_data[field] += [host_data[field]]

        for flow in self.flows:
            flow_data = flow.report()
            for field in MainEnv.FLOW_FIELDS:
                new_data[field] += [flow_data[field]]

        for link in self.links:
            link_data = link.report()
            for field in MainEnv.LINK_FIELDS:
                new_data[field] += [link_data[field]]
        
        for router in self.routers:
            print "Routing table dists for %d" % router.id
            print router.dists
<<<<<<< HEAD
            print {id: router.routing_table[id].id for id in router.routing_table}
=======
>>>>>>> a3c888f8
            print

        self.realTimeGraph.add_data_points(new_data)


    def start(self, ifile):
        """ Start our simulation.

            Args:
                input:
                    Input file for network topology and stats
        """

        self.loadNetwork(ifile)

        self.realTimeGraph.init_frame()
        plt.show(block=False)
        
        while self.now < self.duration:
            break_time = min(self.now + self.interval,
                             self.duration)
            self.run(until=break_time)
            self.collectData()
            self.realTimeGraph.draw()
            plt.draw()

        plt.show()

        self.realTimeGraph.export_to_jpg()
        self.realTimeGraph.export_to_file()
<|MERGE_RESOLUTION|>--- conflicted
+++ resolved
@@ -26,11 +26,7 @@
                    'link_rate',
                   ]
 
-<<<<<<< HEAD
     def __init__(self, duration, interval, update_int, graph_type):
-=======
-    def __init__(self, duration, interval, updateInt, delay, graph_type):
->>>>>>> a3c888f8
         """
             Args:
                 duration:
@@ -53,11 +49,6 @@
                     interval that env collects data at (in ms)
                 updateInt:
                     update interval for dynamic routing (in ms)
-<<<<<<< HEAD
-=======
-                delay:
-                    delay for flows to send out packets (in ms)
->>>>>>> a3c888f8
                 realTimeGraph:
                     realTimeGraph obj
                 maxId:
@@ -70,12 +61,7 @@
         self.links = []
         self.duration = duration
         self.interval = interval
-<<<<<<< HEAD
         self.update_int = update_int
-=======
-        self.delay = delay
-        self.updateInt = updateInt
->>>>>>> a3c888f8
         self.graph_type = graph_type
         self.realTimeGraph = None
         self.maxId = -1
@@ -105,11 +91,7 @@
             self.hosts.append(Host(self, self.newId(), self.updateInt))
         
         for _ in range(network_specs['Routers']):
-<<<<<<< HEAD
             self.routers.append(Router(self, self.newId(), self.update_int))
-=======
-            self.routers.append(Router(self, self.newId(), self.updateInt))
->>>>>>> a3c888f8
         
         # Initialize static routing
         if network_specs['Routers']:
@@ -210,10 +192,7 @@
         for router in self.routers:
             print "Routing table dists for %d" % router.id
             print router.dists
-<<<<<<< HEAD
             print {id: router.routing_table[id].id for id in router.routing_table}
-=======
->>>>>>> a3c888f8
             print
 
         self.realTimeGraph.add_data_points(new_data)
